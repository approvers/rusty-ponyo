use {
    crate::bot::{parse_command, ui, BotService, Context, IsUpdated, Message, Runtime, User},
    anyhow::{Context as _, Result},
<<<<<<< HEAD
=======
    async_trait::async_trait,
    clap::{ArgGroup, ValueEnum},
>>>>>>> 7258731f
    model::{Meigen, MeigenId},
    rusty_ponyo::KAWAEMON_DISCORD_USER_ID,
    std::future::Future,
};

pub mod model;

#[derive(ValueEnum, Clone, Debug, PartialEq, Eq, Default)]
pub enum SortKey {
    #[default]
    Id,
    Love,
    Length,
}

#[derive(ValueEnum, Clone, Debug, PartialEq, Eq, Default)]
pub enum SortDirection {
    #[clap(alias = "a")]
    #[default]
    Asc,
    #[clap(alias = "d")]
    Desc,
}

#[derive(Default)]
pub struct FindOptions<'a> {
    pub author: Option<&'a str>,
    pub content: Option<&'a str>,
    pub offset: u32,
    pub limit: u8,
    pub sort: SortKey,
    pub dir: SortDirection,
    pub random: bool,
}

pub trait MeigenDatabase: Send + Sync {
    fn save(
        &self,
        author: impl Into<String> + Send,
        content: impl Into<String> + Send,
    ) -> impl Future<Output = Result<Meigen>> + Send;
    fn load(&self, id: MeigenId) -> impl Future<Output = Result<Option<Meigen>>> + Send;
    fn delete(&self, id: MeigenId) -> impl Future<Output = Result<IsUpdated>> + Send;
    fn search(&self, options: FindOptions<'_>) -> impl Future<Output = Result<Vec<Meigen>>> + Send;
    fn count(&self) -> impl Future<Output = Result<u32>> + Send;
    fn append_loved_user(
        &self,
        id: MeigenId,
        loved_user_id: u64,
    ) -> impl Future<Output = Result<IsUpdated>> + Send;
    fn remove_loved_user(
        &self,
        id: MeigenId,
        loved_user_id: u64,
    ) -> impl Future<Output = Result<IsUpdated>> + Send;
}

const NAME: &str = "rusty_ponyo::bot::meigen";
const PREFIX: &str = "g!meigen";
const MEIGEN_LENGTH_LIMIT: usize = 300;
const LIST_LENGTH_LIMIT: usize = 500;

ui! {
    struct Ui {
        name: NAME,
        prefix: PREFIX,
        command: Command,
    }
}

#[derive(Debug, clap::Subcommand)]
enum Command {
    /// 名言を新規登録します
    Make {
        /// 名言を発言した人の名前
        author: String,

        /// 名言の内容
        content: String,
    },

    /// 指定されたIDを持つ名言を表示します
    Show {
        /// 名言のID
        id: MeigenId,

        /// 指定すると名言をGopherのASCIIアートで表示します
        #[clap(long)]
        gopher: bool,

        /// 指定すると名言をFerrisのASCIIアートで表示します
        #[clap(long)]
        ferris: bool,
    },

    /// 現在登録されている名言の数を表示します
    Status,

    /// 名言をリスト表示します
    #[clap(group(
        ArgGroup::new("dir_conflict")
            .args(&["dir"])
            .requires("dir")
            .conflicts_with("reverse")
    ))] // --dir and --reverse conflicts
    List {
        /// 表示する名言のオフセット
        #[clap(long)]
        #[clap(default_value_t = 0)]
        offset: u32,

        /// 表示する名言の数
        #[clap(long)]
        #[clap(default_value_t = 5)]
        #[clap(value_parser(clap::value_parser!(u8).range(1..=10)))]
        limit: u8,

        /// 指定された場合、検索条件に合致する名言の中からランダムに選び出して出力します
        #[clap(short, long)]
        #[clap(default_value_t = false)]
        random: bool,

        /// 指定した人の名言をリスト表示します
        #[clap(long)]
        author: Option<String>,

        /// 指定した文字列を含む名言をリスト表示します
        #[clap(long)]
        content: Option<String>,

        /// 指定した項目でソートします。
        #[clap(value_enum, long, default_value_t)]
        sort: SortKey,

        /// ソートの順番を入れ替えます。
        #[clap(value_enum, long, default_value_t)]
        dir: SortDirection,

        /// 降順にします。--dir desc のエイリアスです。
        #[clap(short = 'R', long, alias = "rev")]
        #[clap(default_value_t = false)]
        reverse: bool,
    },

    /// 名言を削除します
    /// かわえもんにしか使えません
    Delete { id: MeigenId },

    /// 名言にいいねをします
    Love { id: MeigenId },

    /// 名言のいいねを取り消します
    Unlove { id: MeigenId },
}

pub struct MeigenBot<D> {
    db: D,
}

impl<R: Runtime, D: MeigenDatabase> BotService<R> for MeigenBot<D> {
    fn name(&self) -> &'static str {
        NAME
    }

    async fn on_message(&self, msg: &R::Message, ctx: &R::Context) -> Result<()> {
        if !msg.content().starts_with(PREFIX) {
            return Ok(());
        }

        let Some(parsed) = parse_command::<Ui>(msg.content(), ctx).await? else {
            return Ok(());
        };

        let res = match parsed.command {
            Command::Make { author, content } => self.make(author, content).await?,
            Command::Show { id, gopher, ferris } => {
                if gopher {
                    self.gophersay(id).await?
                } else if ferris {
                    self.ferrissay(id).await?
                } else {
                    self.show(id).await?
                }
            }
            Command::Status => self.status().await?,
            Command::List {
                offset,
                limit,
                random,
                author,
                content,
                sort,
                dir,
                reverse,
            } => {
                self.search(FindOptions {
                    author: author.as_deref(),
                    content: content.as_deref(),
                    offset,
                    limit,
                    sort,
                    dir: if reverse { SortDirection::Desc } else { dir },
                    random,
                })
                .await?
            }
            Command::Delete { id } => self.delete(msg.author().id(), id).await?,
            Command::Love { id } => self.love(msg.author().id(), id).await?,
            Command::Unlove { id } => self.unlove(msg.author().id(), id).await?,
        };

        ctx.send_text_message(&res).await?;

        Ok(())
    }
}

impl<D: MeigenDatabase> MeigenBot<D> {
    pub fn new(db: D) -> Self {
        Self { db }
    }

    async fn make(&self, author: String, content: String) -> Result<String> {
        let strip = |s: &str| s.trim().replace('`', "");

        let author = strip(&author);
        let content = strip(&content);

        let len = author.chars().count() + content.chars().count();
        if len > MEIGEN_LENGTH_LIMIT {
            return Ok(format!(
                "名言が長すぎます({len}文字)。{MEIGEN_LENGTH_LIMIT}文字以下にしてください。"
            ));
        }

        let meigen = self.db.save(author, content).await?;
        Ok(meigen.to_string())
    }

    async fn show(&self, id: MeigenId) -> Result<String> {
        Ok(match self.db.load(id).await? {
            Some(x) => x.to_string(),
            None => format!("No.{id} を持つ名言は見つかりませんでした。"),
        })
    }

    async fn status(&self) -> Result<String> {
        let count = self
            .db
            .count()
            .await
            .context("Failed to fetch meigen count")?;

        Ok(format!("```\n現在登録されている名言数: {count}\n```"))
    }

    async fn search(&self, opt: FindOptions<'_>) -> Result<String> {
        let res = self.db.search(opt).await?;
        if res.is_empty() {
            return Ok("条件に合致する名言が見つかりませんでした".into());
        }

        Ok(list(&res))
    }

    async fn delete(&self, caller: u64, id: MeigenId) -> Result<String> {
        if caller != KAWAEMON_DISCORD_USER_ID {
            return Ok("名言削除はかわえもんにしか出来ません".into());
        }

        Ok(if self.db.delete(id).await? {
            "削除しました".into()
        } else {
            format!("No.{id} を持つ名言は見つかりませんでした。")
        })
    }

    async fn gophersay(&self, id: MeigenId) -> Result<String> {
        let meigen = self.db.load(id).await.context("failed to get meigen")?;

        Ok(match meigen {
            Some(meigen) => format_ascii_meigen(&meigen, include_str!("./gopher.ascii")),
            None => format!("No.{id} を持つ名言は見つかりませんでした。"),
        })
    }

    async fn ferrissay(&self, id: MeigenId) -> Result<String> {
        let meigen = self.db.load(id).await.context("failed to get meigen")?;

        Ok(match meigen {
            Some(meigen) => format_ascii_meigen(&meigen, include_str!("./ferris.ascii")),
            None => format!("No.{id} を持つ名言は見つかりませんでした。"),
        })
    }

    async fn love(&self, caller: u64, id: MeigenId) -> Result<String> {
        if self.db.load(id).await?.is_none() {
            return Ok(format!("No.{id} を持つ名言は見つかりませんでした。"));
        }

        Ok(if self.db.append_loved_user(id, caller).await? {
            "いいねしました".to_string()
        } else {
            "すでにいいねしています".to_string()
        })
    }

    async fn unlove(&self, caller: u64, id: MeigenId) -> Result<String> {
        if self.db.load(id).await?.is_none() {
            return Ok(format!("No.{id} を持つ名言は見つかりませんでした。"));
        }

        Ok(if self.db.remove_loved_user(id, caller).await? {
            "いいねを解除しました".to_string()
        } else {
            "いいねしていません".to_string()
        })
    }
}

fn list(meigens: &[Meigen]) -> String {
    let mut res = String::new();
    let mut chars = 0;

    for meigen in meigens {
        if chars > LIST_LENGTH_LIMIT {
            res.insert_str(0, "結果が長すぎたため一部の名言は省略されました\n");
            break;
        }

        let meigen = meigen.to_string();
        chars += meigen.chars().count();
        res += &meigen;
        res += "\n";
    }

    res.trim().to_string()
}

fn format_ascii_meigen(meigen: &Meigen, ascii_art: &str) -> String {
    let meigen = format!("{}\n  --- {}", meigen.content, meigen.author)
        .lines()
        .collect::<Vec<_>>()
        .join("\n  ");

    let bar_length = meigen
        .lines()
        .map(|x| {
            x.chars()
                .map(|x| if x.is_ascii() { 1 } else { 2 })
                .sum::<usize>()
        })
        .max()
        .unwrap_or(30)
        + 4;

    let bar = "-".chars().cycle().take(bar_length).collect::<String>();

    format!("```\n{bar}\n   {meigen}\n{bar}\n{}\n```", ascii_art)
}

#[test]
fn test_format_gopher() {
    assert_eq!(
        format_ascii_meigen(&Meigen {
            id: MeigenId(1),
            author: "あいうえお".to_string(),
            content: "abcdeあいうえおdddあ".to_string(),
            loved_user_id: vec![],
        }, include_str!("./gopher.ascii")),
        "```\n------------------------\n   abcdeあいうえおdddあ\n    --- あいうえお\n------------------------\n    \\\n     \\\n      \\\n         ,_---~~~~~----._         \n  _,,_,*^____      _____``*g*\\\"*, \n / __/ /'     ^.  /      \\ ^@q   f \n[  @f | @))    |  | @))   l  0 _/  \n \\`/   \\~____ / __ \\_____/    \\   \n  |           _l__l_           I   \n  }          [______]           I  \n  ]            | | |            |  \n  ]             ~ ~             |  \n  |                            |   \n   |                           |   \n\n```"
    );
}

#[test]
fn test_format_ferris() {
    assert_eq!(
        format_ascii_meigen(&Meigen {
            id: MeigenId(1),
            author: "あいうえお".to_string(),
            content: "abcdeあいうえおdddあ".to_string(),
            loved_user_id: vec![],
        }, include_str!("./ferris.ascii")),
        "```\n------------------------\n   abcdeあいうえおdddあ\n    --- あいうえお\n------------------------\n       \\\n        \\\n         \\\n            _~^~^~_\n        \\) /  o o  \\ (/\n          '_   -   _'\n          / '-----' \\\n\n```"
    );
}<|MERGE_RESOLUTION|>--- conflicted
+++ resolved
@@ -1,11 +1,7 @@
 use {
     crate::bot::{parse_command, ui, BotService, Context, IsUpdated, Message, Runtime, User},
     anyhow::{Context as _, Result},
-<<<<<<< HEAD
-=======
-    async_trait::async_trait,
     clap::{ArgGroup, ValueEnum},
->>>>>>> 7258731f
     model::{Meigen, MeigenId},
     rusty_ponyo::KAWAEMON_DISCORD_USER_ID,
     std::future::Future,
